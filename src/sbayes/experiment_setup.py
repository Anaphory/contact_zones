#!/usr/bin/env python3
# -*- coding: utf-8 -*-

""" Setup of the Experiment"""

from __future__ import absolute_import, division, print_function, unicode_literals

import json
import logging
import os
import warnings

from sbayes.util import set_experiment_name


class Experiment:
    def __init__(self, experiment_name="default", config_file=None, logging=False):

        # Naming and shaming
        if experiment_name == "default":
            self.experiment_name = set_experiment_name()
        else:
            self.experiment_name = experiment_name

        self.config_file = None
        self.config = {}
        self.base_directory = None
        self.path_results = None

        if config_file is not None:
            self.load_config(config_file)

        if logging:
            self.log_experiment()

    def load_config(self, config_file):

        # Get parameters from config_file
        self.config_file = config_file

        # Read config file
        self.read_config()

        # Verify config
        self.verify_config()

        # Set results path
        self.path_results = '{path}/{experiment}/'.format(
            path=self.config['results']['RESULTS_PATH'],
            experiment=self.experiment_name
        )

        # Compile relative paths, to be relative to config file
        self.base_directory = os.path.dirname(config_file)
        # self.path_results = self.fix_relative_path(self.path_results)
        # if self.is_simulation():
        #     self.config['simulation']['SITES'] = self.fix_relative_path(self.config['simulation']['SITES'])

        if not os.path.exists(self.path_results):
            os.makedirs(self.path_results)

    def fix_relative_path(self, path):
        """Make sure that the provided path is either absolute or relative to
        the config file directory.

        Args:
            path (str): The original path (absolute or relative).

        Returns:
            str: The fixed path.
         """
        path = path.strip()
        if os.path.isabs(path):
            return path
        else:
            return os.path.join(self.base_directory, path)

    def read_config(self):
        with open(self.config_file, 'r') as f:
            self.config = json.load(f)

    def is_simulation(self):
        return 'simulation' in self.config

    def verify_config(self):

        # SIMULATION
        if self.is_simulation():
            # Does the simulation part of the config file provide all required simulation parameters?
            # Simulate inheritance?
            if 'INHERITANCE' not in self.config['simulation']:
                raise NameError("INHERITANCE is not defined in " + self.config_file)
            # Strength of the contact signal
            if 'E_CONTACT' not in self.config['simulation']:
                raise NameError("E_CONTACT is not defined in " + self.config_file)
            if 'I_CONTACT' not in self.config['simulation']:
                raise NameError("I_CONTACT is not defined in " + self.config_file)
            # Area for which contact is simulated
            if 'AREA' not in self.config['simulation']:
                raise NameError("AREA is not defined in " + self.config_file)
            if type(self.config['simulation']['AREA']) is list:
                self.config['simulation']['AREA'] = tuple(self.config['simulation']['AREA'])

            # Which optional parameters are provided in the config file?
            # Number of simulated features and states
            if 'N_FEATURES' not in self.config['simulation']:
                self.config['simulation']['N_FEATURES'] = 35
            if 'P_N_STATES' not in self.config['simulation']:
                self.config['simulation']['P_N_STATES'] = {"2": 0.4, "3": 0.3, "4": 0.3}
            # Strength of universal pressure
            if 'I_UNIVERSAL' not in self.config['simulation']:
                self.config['simulation']['I_UNIVERSAL'] = 1.0
            if 'E_UNIVERSAL' not in self.config['simulation']:
                self.config['simulation']['E_UNIVERSAL'] = 1.0
            # Use only a subset of the data for simulation?
            if 'SUBSET' not in self.config['simulation']:
                self.config['simulation']['SUBSET'] = False
            # Strength of inheritance
            if self.config['simulation']['INHERITANCE']:
                if 'I_INHERITANCE' not in self.config['simulation']:
                    self.config['simulation']['I_INHERITANCE'] = 0.2
                if 'E_INHERITANCE' not in self.config['simulation']:
                    self.config['simulation']['E_INHERITANCE'] = 2
            else:
                self.config['simulation']['I_INHERITANCE'] = None
                self.config['simulation']['E_INHERITANCE'] = None

        # MCMC
        # Is there an mcmc part in the config file?
        if 'mcmc' not in self.config:
            raise NameError("Information about the MCMC setup was not found in"
                            + self.config_file + ". Use mcmc as a key.")

        # Does the config file provide all required MCMC parameters?
        # Number of inferred areas
        if 'N_AREAS' not in self.config['mcmc']:
            raise NameError("N_AREAS is not defined in " + self.config_file)
        # Consider inheritance as a confounder?
        if 'INHERITANCE' not in self.config['mcmc']:
            raise NameError("INHERITANCE is not defined in " + self.config_file)

        # Priors
        if 'PRIOR' not in self.config['mcmc']:
            raise NameError("PRIOR is not defined in " + self.config_file)
        # Are priors complete and consistent?
        if 'geo' not in self.config['mcmc']['PRIOR']:
            raise NameError("geo PRIOR is not defined in " + self.config_file)
        if 'weights' not in self.config['mcmc']['PRIOR']:
            raise NameError("PRIOR for weights is not defined in " + self.config_file)
        if 'universal' not in self.config['mcmc']['PRIOR']:
            raise NameError("PRIOR for universal pressure is not defined in " + self.config_file)
        if 'contact' not in self.config['mcmc']['PRIOR']:
            raise NameError("PRIOR for contact is not defined in " + self.config_file)
        if self.config['mcmc']['INHERITANCE']:
            if 'inheritance' not in self.config['mcmc']['PRIOR']:
                raise NameError("PRIOR for inheritance (families) is not defined in " + self.config_file)
        else:
            if 'inheritance' in self.config['mcmc']['PRIOR']:
                warnings.warn("Inheritance is not considered in the MCMC. PRIOR for inheritance"
                              "is defined in " + self.config_file + " will not be used.")
            self.config['mcmc']['PRIOR']['inheritance'] = None

        # Which optional parameters are provided in the config file?
        # Number of steps
        if 'N_STEPS' not in self.config['mcmc']:
            self.config['mcmc']['N_STEPS'] = 30000
        # Steps discarded as burn-in
        if 'BURN_IN' not in self.config['mcmc']:
            self.config['mcmc']['BURN_IN'] = 5000
        # Number of samples
        if 'N_SAMPLES' not in self.config['mcmc']:
            self.config['mcmc']['N_SAMPLES'] = 1000
        # Number of runs
        if 'N_RUNS' not in self.config['mcmc']:
            self.config['mcmc']['N_RUNS'] = 1
        # Minimum, maximum size of areas
        if 'MIN_M' not in self.config['mcmc']:
            self.config['mcmc']['MIN_M'] = 3
        if 'MAX_M' not in self.config['mcmc']:
            self.config['mcmc']['MAX_M'] = 200
        # Number of parallel Markov chains
        if 'N_CHAINS' not in self.config['mcmc']:
            self.config['mcmc']['N_CHAINS'] = 5
        # Steps between two attempted chain swaps
        if 'SWAP_PERIOD' not in self.config['mcmc']:
            self.config['mcmc']['SWAP_PERIOD'] = 1000
        # Number of attempted chain swaps
        if 'N_SWAPS' not in self.config['mcmc']:
            self.config['mcmc']['N_SWAPS'] = 3
        if 'NEIGHBOR_DIST' not in self.config['mcmc']:
            self.config['mcmc']['NEIGHBOR_DIST'] = "euclidean"
        if 'LAMBDA_GEO_PRIOR' not in self.config['mcmc']:
            self.config['mcmc']['LAMBDA_GEO_PRIOR'] = "auto_tune"
        if 'SAMPLE_FROM_PRIOR' not in self.config['mcmc']:
            self.config['mcmc']['SAMPLE_FROM_PRIOR'] = False
<<<<<<< HEAD
=======
        if 'P_GROW_CONNECTED' not in self.config['mcmc']:
            self.config['mcmc']['P_GROW_CONNECTED'] = 0.85
>>>>>>> 634a7fa4

        # Precision of the proposal distribution
        # PROPOSAL_PRECISION is in config --> check for consistency
        if 'PROPOSAL_PRECISION' in self.config['mcmc']:
            if 'weights' not in self.config['mcmc']['PROPOSAL_PRECISION']:
                self.config['mcmc']['PROPOSAL_PRECISION']['weights'] = 30
            if 'universal' not in self.config['mcmc']['PROPOSAL_PRECISION']:
                self.config['mcmc']['PROPOSAL_PRECISION']['universal'] = 30
            if 'contact' not in self.config['mcmc']['PROPOSAL_PRECISION']:
                self.config['mcmc']['PROPOSAL_PRECISION']['contact'] = 30
            if self.config['mcmc']['INHERITANCE']:
                if 'inheritance' not in self.config['mcmc']['PROPOSAL_PRECISION']:
                    self.config['mcmc']['PROPOSAL_PRECISION']['inheritance'] = 30
            else:
                self.config['mcmc']['PROPOSAL_PRECISION']['inheritance'] = None

        # PROPOSAL_PRECISION is not in config --> use default values
        else:
            if not self.config['mcmc']['INHERITANCE']:
                self.config['mcmc']['PROPOSAL_PRECISION'] = {"weights": 15,
                                                             "universal": 40,
                                                             "contact": 20,
                                                             "inheritance": None}
            else:
                self.config['mcmc']['PROPOSAL_PRECISION'] = {"weights": 15,
                                                             "universal": 40,
                                                             "contact": 20,
                                                             "inheritance": 20}

        # Steps per operator
        # STEPS is in config --> check for consistency
        steps_complete = True
        if 'STEPS' in self.config['mcmc']:
            if 'area' not in self.config['mcmc']['STEPS']:
                warnings.warn("STEPS for area are not defined in the config file, default STEPS will be used instead.")
                steps_complete = False

            if 'weights' not in self.config['mcmc']['STEPS']:
                warnings.warn("STEPS for weights are not defined in the config file, "
                              "default STEPS will be used instead.")
                steps_complete = False

            if 'universal' not in self.config['mcmc']['STEPS']:
                warnings.warn("STEPS for universal are not defined in the config file, "
                              "default STEPS will be used instead.")
                steps_complete = False

            if 'universal' not in self.config['mcmc']['STEPS']:
                warnings.warn("STEPS for contact are not defined in the config file, "
                              "default STEPS will be used instead.")
                steps_complete = False

            if self.config['mcmc']['INHERITANCE']:
                if 'inheritance' not in self.config['mcmc']['STEPS']:
                    warnings.warn("Inheritance is modelled in the MCMC, but STEPS for inheritance are not defined "
                                  "in the config file, default STEPS will be used instead.")
                    steps_complete = False

            else:
                if 'inheritance' not in self.config['mcmc']['STEPS']:
                    self.config['mcmc']['STEPS']['inheritance'] = 0.0
                elif self.config['mcmc']['STEPS']['inheritance'] > 0.0:
                    warnings.warn("Inheritance is not modelled in the MCMC, but STEPS for inheritance are defined"
                                  "in the config file, default STEPS will be used instead.")
                    steps_complete = False

        # STEPS is not in config --> use default
        if 'STEPS' not in self.config['mcmc'] or not steps_complete:
            if self.config['mcmc']['INHERITANCE']:
                self.config['mcmc']['STEPS'] = {"area": 0.05,
                                                "weights": 0.4,
                                                "universal": 0.05,
                                                "contact": 0.4,
                                                "inheritance": 0.1}
            else:
                self.config['mcmc']['STEPS'] = {"area": 0.05,
                                                "weights": 0.45,
                                                "universal": 0.05,
                                                "contact": 0.45,
                                                "inheritance": 0.00}

        if 'results' in self.config:
            if 'RESULTS_PATH' not in self.config['results']:
                self.config['results']['RESULTS_PATH'] = "results"
            if 'FILE_INFO' not in self.config['results']:
                self.config['results']['FILE_INFO'] = "n"

        else:
            self.config['results'] = {}
            self.config['results']['RESULTS_PATH'] = "results"
            self.config['results']['FILE_INFO'] = "n"

    def log_experiment(self):
        log_path = self.path_results + 'experiment.log'
        logging.basicConfig(format='%(message)s', filename=log_path, level=logging.DEBUG)
        logging.getLogger().addHandler(logging.StreamHandler())
        logging.info("Experiment: %s", self.experiment_name)
        logging.info("File location for results: %s", self.path_results)<|MERGE_RESOLUTION|>--- conflicted
+++ resolved
@@ -193,11 +193,8 @@
             self.config['mcmc']['LAMBDA_GEO_PRIOR'] = "auto_tune"
         if 'SAMPLE_FROM_PRIOR' not in self.config['mcmc']:
             self.config['mcmc']['SAMPLE_FROM_PRIOR'] = False
-<<<<<<< HEAD
-=======
         if 'P_GROW_CONNECTED' not in self.config['mcmc']:
             self.config['mcmc']['P_GROW_CONNECTED'] = 0.85
->>>>>>> 634a7fa4
 
         # Precision of the proposal distribution
         # PROPOSAL_PRECISION is in config --> check for consistency

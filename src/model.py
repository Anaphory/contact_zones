--- conflicted
+++ resolved
@@ -87,10 +87,10 @@
     :Out
     - lookup_dict: the lookup table of likelihoods for a specific feature, sample size and observed presence
     """
-    if LL_MODE == 'binom_test':
+    if LL_MODE == 'binom_test_2':
         # The binomial test computes the p-value of having k or more (!) successes out of n trials,
         # given a specific probability of success
-        # For a two-binomial test, simply remove "greater"
+        # For a two-sided binomial test, simply remove "greater"
         def ll(p_zone, s, p_global):
             return math.log(1 - binom_test(p_zone, s, p_global, 'greater') + EPS)
 
@@ -105,16 +105,7 @@
         for s in range(min_size, max_size + 1):
             lookup_dict[i_feat][s] = {}
             for p_zone in range(s + 1):
-<<<<<<< HEAD
                 lookup_dict[i_feat][s][p_zone] = ll(p_zone, s, p_global)
-=======
-                # The binomial test computes the p-value of having k or more (!) successes out of n trials,
-                # given a specific probability of success
-                # For a two-sided binomial test, simply remove "greater"
-                lookup_dict[i_feat][s][p_zone] = \
-                    - math.log(binom_test(p_zone, s, p_global, 'greater'))
-                    # math.log(1 - binom_test(p_zone, s, p_global, 'greater') + EPS)
->>>>>>> 88039f52
 
     return lookup_dict
 
@@ -134,15 +125,8 @@
     locations = network['locations']
     locations_zone = locations[zone]
 
-    n = locations.shape[0]
-    k = locations_zone.shape[0]
-
     mu = np.mean(locations_zone, axis=0)
-<<<<<<< HEAD
-    std = np.std(locations, axis=0) * 0.1  # * (k/n)**0.5
-=======
     std = np.std(locations, axis=0) * 0.1
->>>>>>> 88039f52
 
     ll = np.mean(gaussian.logpdf(locations_zone, loc=mu, scale=std))
 

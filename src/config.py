#!/usr/bin/env python3
# -*- coding: utf-8 -*-
from __future__ import absolute_import, division, print_function, \
    unicode_literals

# Simulate contact zones
TOTAL_N_FEATURES = 23
"""The total number of simulated features"""

N_CONTACT_FEATURES = 20
"""The number of features for which the algorithm simulates contact"""

P_CONTACT = 0.8
"""The probability of 0/1 in the contact zones"""


# Sampling parameters
N_STEPS = 1000
"""int: Number of MCMC steps."""

N_SAMPLES = 200
"""int: Number of generated samples."""

PLOT_INTERVAL = 1000
"""int: Number of steps between plotting samples."""

<<<<<<< HEAD
MIN_SIZE = 3
"""int: The minimum size for the contact zones."""

MAX_SIZE = 100
=======
MIN_SIZE = 5
"""int: The minimum size for the contact zones."""

MAX_SIZE = 50
>>>>>>> 6288451c
"""int: The maximum size for the contact zones."""

P_GLOBAL = 0.0
"""float: Probability at which the new sample is generated from global distribution."""


# Config flags
LIKELIHOOD_MODES = ['generative', 'binom_test', 'binom_test_2']
"""list: All implemented modes for the likelihood function."""

LL_MODE = LIKELIHOOD_MODES[2]
"""str: The switch for which likelihood to use."""

USE_GEO_LL = False
"""bool: Use the geo-likelihood (more connected regions)."""

RESTART_CHAIN = False
"""bool: Restart the chain from a random point after every sample."""

SIMULATED_ANNEALING = True
"""bool: Slowly increase a temerature parameter to smoothly blend from sampling from a 
uniform distribution to the actual likelihood. Should help with separated modes."""

RELOAD_DATA = False
"""bool: Reload the data from the DB, pre-process it and dump it."""


# Paths for dump files
NETWORK_PATH = 'data/processed/network.pkl'
FEATURES_PATH = 'data/processed/features.pkl'
FEATURES_BG_PATH = 'data/processed/features_bg.pkl'
FEATURE_PROB_PATH = 'data/processed/feature_prob.pkl'
LOOKUP_TABLE_PATH = 'data/processed/lookup_table.pkl'
CONTACT_ZONES_PATH = 'data/processed/contact_zones.pkl'

# Path for results
PATH_MCMC_RESULTS = 'data/results/mcmc_results.csv'<|MERGE_RESOLUTION|>--- conflicted
+++ resolved
@@ -24,17 +24,10 @@
 PLOT_INTERVAL = 1000
 """int: Number of steps between plotting samples."""
 
-<<<<<<< HEAD
-MIN_SIZE = 3
-"""int: The minimum size for the contact zones."""
-
-MAX_SIZE = 100
-=======
 MIN_SIZE = 5
 """int: The minimum size for the contact zones."""
 
 MAX_SIZE = 50
->>>>>>> 6288451c
 """int: The maximum size for the contact zones."""
 
 P_GLOBAL = 0.0
